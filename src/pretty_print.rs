--- conflicted
+++ resolved
@@ -61,93 +61,7 @@
         let path = path.into_iter().collect::<Vec<_>>();
         let mut path = path.into_iter();
         while let Some(child_index) = path.next() {
-<<<<<<< HEAD
-            let parent_doc_id = self.next.last().unwrap().1.doc_id();
-            'find_child: loop {
-                // 1. Expand forward to the nearest `Choice` or `Child` belonging to `parent_doc`.
-                //    (NOTE: more precise would be looking for Child(child_index) or a Choice
-                //     containing it, but you can't tell right now what children a choice might
-                //     contain.)
-                while let Some((indent, notation)) = self.next.pop() {
-                    match notation.case() {
-                        Empty => (),
-                        Literal(_) => self.prev.push((indent, notation)),
-                        Newline => self.prev.push((indent, notation)),
-                        Text(_) => self.prev.push((indent, notation)),
-                        Indent(j, note) => self.next.push((indent.map(|i| i + j), note)),
-                        Flat(note) => self.next.push((None, note)),
-                        Concat(left, right) => {
-                            self.next.push((indent, right));
-                            self.next.push((indent, left));
-                        }
-                        Choice(_, _) if notation.doc_id() == parent_doc_id => {
-                            self.next.push((indent, notation));
-                            break;
-                        }
-                        Choice(_, _) => self.prev.push((indent, notation)),
-                        Child(i, _) if notation.doc_id() == parent_doc_id && i == child_index => {
-                            self.next.push((indent, notation));
-                            break;
-                        }
-                        Child(_, _) => self.prev.push((indent, notation)),
-                    }
-                }
-
-                // 2. Walk backward to the nearest Newline (or beginning of the doc).
-                let mut prefix_len = 0;
-                while let Some((indent, notation)) = self.prev.pop() {
-                    match notation.case() {
-                        Empty | Indent(_, _) | Flat(_) | Concat(_, _) => unreachable!(),
-                        Literal(_) | Text(_) | Choice(_, _) | Child(_, _) => {
-                            self.next.push((indent, notation))
-                        }
-                        Newline => {
-                            prefix_len = indent.unwrap();
-                            self.prev.push((indent, notation));
-                            break;
-                        }
-                    }
-                }
-
-                // 3. Walk forward to the nearest Child or Choice, and resolve it. Go back to 1.
-                //    If you hit `Child(i)` belonging to `parent_doc`, success.
-                //    If you hit end of doc, panic (every child must be present).
-                while let Some((indent, notation)) = self.next.pop() {
-                    match notation.case() {
-                        Empty | Indent(_, _) | Flat(_) | Concat(_, _) | Newline => unreachable!(),
-                        Literal(lit) => {
-                            prefix_len += lit.chars().count();
-                            self.prev.push((indent, notation));
-                        }
-                        Text(text) => {
-                            prefix_len += text.as_ref().chars().count();
-                            self.prev.push((indent, notation));
-                        }
-                        Child(i, child)
-                            if notation.doc_id() == parent_doc_id && i == child_index =>
-                        {
-                            self.next.push((indent, child));
-                            break 'find_child;
-                        }
-                        Child(_, child) => {
-                            self.next.push((indent, child));
-                            continue 'find_child;
-                        }
-                        Choice(opt1, opt2) => {
-                            let suffix_len = compute_suffix_len(&self.next);
-                            let choice =
-                                choose(self.width, indent, prefix_len, opt1, opt2, suffix_len);
-                            self.next.push((indent, choice));
-                            continue 'find_child;
-                        }
-                    }
-                }
-
-                panic!("Missing child ({})", child_index);
-            }
-=======
             self.seek_child(child_index);
->>>>>>> 0706bcbe
         }
 
         // Walk backward to the nearest Newline (or beginning of the doc).
@@ -198,6 +112,7 @@
                     Empty => (),
                     Literal(_) => self.prev.push((indent, notation)),
                     Newline => self.prev.push((indent, notation)),
+                    Text(_) => self.prev.push((indent, notation)),
                     Indent(j, note) => self.next.push((indent.map(|i| i + j), note)),
                     Flat(note) => self.next.push((None, note)),
                     Concat(left, right) => {
@@ -222,7 +137,9 @@
             while let Some((indent, notation)) = self.prev.pop() {
                 match notation.case() {
                     Empty | Indent(_, _) | Flat(_) | Concat(_, _) => unreachable!(),
-                    Literal(_) | Choice(_, _) | Child(_, _) => self.next.push((indent, notation)),
+                    Literal(_) | Text(_) | Choice(_, _) | Child(_, _) => {
+                        self.next.push((indent, notation))
+                    }
                     Newline => {
                         prefix_len = indent.unwrap();
                         self.prev.push((indent, notation));
@@ -241,6 +158,10 @@
                         prefix_len += lit.chars().count();
                         self.prev.push((indent, notation))
                     }
+                    Text(text) => {
+                        prefix_len += text.chars().count();
+                        self.prev.push((indent, notation));
+                    }
                     Child(i, child) if notation.doc_id() == parent_doc_id && i == child_index => {
                         self.next.push((indent, child));
                         return;
@@ -346,6 +267,10 @@
                     prefix_len += lit.chars().count();
                     self.prev.push((indent, notation));
                 }
+                Text(text) => {
+                    prefix_len += text.chars().count();
+                    self.prev.push((indent, notation));
+                }
                 Choice(opt1, opt2) => {
                     let suffix_len = compute_suffix_len(&self.next);
                     let choice = choose(self.width, indent, prefix_len, opt1, opt2, suffix_len);
@@ -354,7 +279,9 @@
                     let spaces = self.seek_start_of_last_line(false);
                     prefix_len = spaces.unwrap_or(0);
                 }
-                _ => unreachable!(),
+                Empty | Newline | Indent(_, _) | Flat(_) | Concat(_, _) | Child(_, _) => {
+                    unreachable!()
+                }
             }
         }
 
@@ -371,7 +298,8 @@
         while let Some((_, notation)) = self.next.pop() {
             match notation.case() {
                 NotationCase::Literal(lit) => string.push_str(lit),
-                _ => panic!("display_line: expected only literals"),
+                NotationCase::Text(text) => string.push_str(text),
+                _ => panic!("display_line: expected only literals and text"),
             }
         }
         Some((spaces, string))
@@ -448,7 +376,7 @@
             })
         }
         Text(text) => {
-            let text_len = text.as_ref().chars().count();
+            let text_len = text.chars().count();
             Some(FirstLineLen {
                 len: text_len,
                 has_newline: false,
